--- conflicted
+++ resolved
@@ -1,9 +1,5 @@
 agent:
-<<<<<<< HEAD
-  name: Collaborative Solution Agent
-=======
   name: Industry Challenge Agent
->>>>>>> 75bf89d7
   llm:
     provider: ibm
     model: granite-13b-chat-v2
@@ -33,15 +29,9 @@
   http:
     class: agentic_framework.tools.HTTPTool
     args:
-<<<<<<< HEAD
-      base_url: "https://team-collab.example"
-      canned_responses:
-        "https://team-collab.example/status": "healthy"
-=======
       base_url: "https://industry-challenge.example"
       canned_responses:
         "https://industry-challenge.example/status": "healthy"
->>>>>>> 75bf89d7
   sql:
     class: agentic_framework.tools.SQLTool
     args:
