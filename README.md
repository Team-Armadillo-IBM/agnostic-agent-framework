# Agnostic Agent Framework

A minimal-yet-complete scaffold for building agentic workflows. The project
ships with a configuration driven planner → executor → reflector loop, an
extensible tool registry, and deterministic fixtures for testing.

## Features

- **Model/provider agnostic.** Configuration specifies the LLM provider,
  model, and parameters without code changes.
- **Config-driven orchestration.** Plans and tool wiring live in YAML, making it
  easy to swap domains or experiment with new flows.
- **Tool-centric execution.** Built-in HTTP, SQL, RAG, and Quantum tools
  demonstrate how to compose external capabilities while keeping tests fast.
- **LangGraph-style loop.** Planner emits a step list, executor streams through
  tools, and the reflector summarises the run for evaluation or logging.
- **Observability aware.** Execution captures per-step timings for lightweight
  performance tracking.
- **Fully tested.** The repository includes a unittest harness and fixture
  configuration for deterministic validation.

## Quick start

1. Install dependencies:

   ```bash
   pip install -r requirements.txt
   ```

2. Review or edit `config.yaml` to describe your domain. Tool definitions accept
   fully-qualified class paths and optional constructor arguments.

3. Run an agent loop:

   ```bash
   python -m agentic_framework.examples.sql
   ```

   Each example points at the sample fixture configuration to keep output
   deterministic. Swap in your own configuration path for real workloads.

4. Execute the full test suite:

   ```bash
   python -m unittest discover -s agentic_framework/tests
   ```

## Configuration shape

```yaml
agent:
<<<<<<< HEAD
  name: Collaborative Solution Agent
=======
  name: Industry Challenge Agent
>>>>>>> 75bf89d7
  llm:
    provider: ibm
    model: granite-13b-chat-v2
    parameters:
      temperature: 0.1
  tools:
    - http
    - sql
    - rag
    - quantum
  plan:
    - tool: http
      args:
        url: "/status"
    - tool: sql
      args:
        query: "SELECT name FROM users"
    - tool: rag
      args:
        query: "collaborative solution design"
        top_k: 2
    - tool: quantum
      args:
        circuit: bell
```

Each tool referenced in `plan` must have a matching entry under `tools`. The
framework resolves the class dynamically and caches the instance across steps.

## Adding new tools

1. Implement a subclass of `BaseTool` with an `execute` method.
2. Expose it via a fully-qualified path (for example
   `my_package.tools.CustomTool`).
3. Update the YAML configuration with the tool definition and any constructor
   arguments.

The executor will automatically resolve the class the next time a plan step
references the tool.

## License

Apache 2.0. See [LICENSE](LICENSE) for details.<|MERGE_RESOLUTION|>--- conflicted
+++ resolved
@@ -49,11 +49,7 @@
 
 ```yaml
 agent:
-<<<<<<< HEAD
-  name: Collaborative Solution Agent
-=======
   name: Industry Challenge Agent
->>>>>>> 75bf89d7
   llm:
     provider: ibm
     model: granite-13b-chat-v2
