--- conflicted
+++ resolved
@@ -30,15 +30,9 @@
   http:
     class: agentic_framework.tools.HTTPTool
     args:
-<<<<<<< HEAD
-      base_url: "https://team-collab.example"
-      canned_responses:
-        "https://team-collab.example/status": "ok"
-=======
       base_url: "https://industry-challenge.example"
       canned_responses:
         "https://industry-challenge.example/status": "ok"
->>>>>>> 75bf89d7
   sql:
     class: agentic_framework.tools.SQLTool
     args:
